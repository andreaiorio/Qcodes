--- conflicted
+++ resolved
@@ -41,12 +41,8 @@
 RUNS_TABLE_COLUMNS = ["run_id", "exp_id", "name", "result_table_name",
                       "result_counter", "run_timestamp", "completed_timestamp",
                       "is_completed", "parameters", "guid",
-<<<<<<< HEAD
-                      "run_description", "snapshot", "parent_datasets"]
-=======
-                      "run_description", "snapshot",
+                      "run_description", "snapshot", "parent_datasets",
                       "captured_run_id", "captured_counter"]
->>>>>>> d651e3d0
 
 
 def is_run_id_in_database(conn: ConnectionPlus,
