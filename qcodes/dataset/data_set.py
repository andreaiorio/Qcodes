import functools
import json
from typing import Any, Dict, List, Optional, Union, Sized, Callable
from threading import Thread
import time
import logging
import uuid
from queue import Queue, Empty

from qcodes.dataset.param_spec import ParamSpec
from qcodes.instrument.parameter import _BaseParameter
from qcodes.dataset.sqlite_base import (atomic, atomic_transaction,
                                        transaction, add_parameter,
                                        connect, create_run, completed,
                                        is_column_in_table,
                                        get_parameters,
                                        get_experiments,
                                        get_last_experiment, select_one_where,
                                        length, modify_values,
                                        add_meta_data, mark_run_complete,
                                        modify_many_values, insert_values,
                                        insert_many_values,
                                        VALUE, VALUES, get_data,
                                        get_values,
                                        get_setpoints,
                                        get_metadata, one,
                                        get_experiment_name_from_experiment_id,
                                        get_sample_name_from_experiment_id,
                                        get_guid_from_run_id,
                                        get_run_timestamp_from_run_id,
                                        get_completed_timestamp_from_run_id,
<<<<<<< HEAD
                                        update_run_description)
from qcodes.dataset.database import get_DB_location
from qcodes.dataset.guids import generate_guid
from qcodes.dataset.descriptions import RunDescriber
from qcodes.dataset.dependencies import InterDependencies
=======
                                        run_exists)
from qcodes.dataset.database import get_DB_location
from qcodes.dataset.guids import generate_guid
from qcodes.utils.deprecate import deprecate
>>>>>>> 94f271b6

# TODO: as of now every time a result is inserted with add_result the db is
# saved same for add_results. IS THIS THE BEHAVIOUR WE WANT?

# TODO: storing parameters in separate table as an extension (dropping
# the column parametenrs would be much nicer

# TODO: metadata split between well known columns and maybe something else is
# not such a good idea. The problem is if we allow for specific columns then
# how do the user/us know which are metatadata?  I THINK the only sane solution
# is to store JSON in a column called metadata

# TODO: fixix  a subset of metadata that we define well known (and create them)
# i.e. no dynamic creation of metadata columns, but add stuff to
# a json inside a 'metadata' column


SPECS = List[ParamSpec]


class CompletedError(RuntimeError):
    pass


class _Subscriber(Thread):
    """
    Class to add a subscriber to a DataSet. The subscriber gets called every
    time an insert is made to the results_table.

    The _Subscriber is not meant to be instantiated directly, but rather used
    via the 'subscribe' method of the DataSet.

    NOTE: A subscriber should be added *after* all parameters have been added.

    NOTE: Special care shall be taken when using the *state* object: it is the
    user's responsibility to operate with it in a thread-safe way.
    """
    def __init__(self,
                 dataSet: 'DataSet',
                 id_: str,
                 callback: Callable[..., None],
                 state: Optional[Any] = None,
                 loop_sleep_time: int = 0,  # in milliseconds
                 min_queue_length: int = 1,
                 callback_kwargs: Optional[Dict[str, Any]]=None
                 ) -> None:
        super().__init__()

        self._id = id_

        self.dataSet = dataSet
        self.table_name = dataSet.table_name
        self._data_set_len = len(dataSet)

        self.state = state

        self.data_queue: Queue = Queue()
        self._queue_length: int = 0
        self._stop_signal: bool = False
        self._loop_sleep_time = loop_sleep_time / 1000  # convert milliseconds to seconds
        self.min_queue_length = min_queue_length

        if callback_kwargs is None:
            self.callback = callback
        else:
            self.callback = functools.partial(callback, **callback_kwargs)

        self.callback_id = f"callback{self._id}"

        conn = dataSet.conn

        conn.create_function(self.callback_id, -1, self._cache_data_to_queue)

        parameters = dataSet.get_parameters()
        sql_param_list = ",".join([f"NEW.{p.name}" for p in parameters])
        sql_create_trigger_for_callback = f"""
        CREATE TRIGGER sub{self._id}
            AFTER INSERT ON '{self.table_name}'
        BEGIN
            SELECT {self.callback_id}({sql_param_list});
        END;"""
        atomic_transaction(conn, sql_create_trigger_for_callback)

        self.log = logging.getLogger(f"_Subscriber {self._id}")

    def _cache_data_to_queue(self, *args) -> None:
        self.log.debug(f"Args:{args} put into queue for {self.callback_id}")
        self.data_queue.put(args)
        self._data_set_len += 1
        self._queue_length += 1

    def run(self) -> None:
        self.log.debug("Starting subscriber")
        self._loop()

    @staticmethod
    def _exhaust_queue(queue: Queue) -> List:
        result_list = []
        while True:
            try:
                result_list.append(queue.get(block=False))
            except Empty:
                break
        return result_list

    def _call_callback_on_queue_data(self) -> None:
        result_list = self._exhaust_queue(self.data_queue)
        self.callback(result_list, self._data_set_len, self.state)
        self.log.debug(f"{self.callback} called with "
                       f"result_list: {result_list}.")

    def _loop(self) -> None:
        while True:
            if self._stop_signal:
                self._clean_up()
                break

            if self._queue_length >= self.min_queue_length:
                self._call_callback_on_queue_data()
                self._queue_length = 0

            time.sleep(self._loop_sleep_time)

            if self.dataSet.completed:
                self._call_callback_on_queue_data()
                break

    def done_callback(self) -> None:
        self.log.debug("Done callback")
        self._call_callback_on_queue_data()

    def schedule_stop(self) -> None:
        if not self._stop_signal:
            self.log.debug("Scheduling stop")
            self._stop_signal = True

    def _clean_up(self) -> None:
        self.log.debug("Stopped subscriber")


class DataSet(Sized):
    def __init__(self, path_to_db: str=None,
                 run_id: Optional[int]=None,
                 conn=None,
                 exp_id=None,
                 name: str=None,
                 specs: SPECS=None,
                 values=None,
                 metadata=None) -> None:
        """
        Create a new DataSet object. The object can either hold a new run or
        an already existing run. If a run_id is provided, then an old run is
        looked up, else a new run is created.

        Args:
            path_to_db: path to the sqlite file on disk. If not provided, the
              path will be read from the config.
            run_id: provide this when loading an existing run, leave it
              as None when creating a new run
            conn: connection to the DB; if provided and `path_to_db` is
              provided as well, then a ValueError is raised (this is to
              prevent the possibility of providing a connection to a DB
              file that is different from `path_to_db`)
            exp_id: the id of the experiment in which to create a new run.
              Ignored if run_id is provided.
            name: the name of the dataset. Ignored if run_id is provided.
            specs: paramspecs belonging to the dataset. Ignored if run_id is
              provided.
            values: values to insert into the dataset. Ignored if run_id is
              provided.
            metadata: metadata to insert into the dataset. Ignored if run_id
              is provided.
        """
        if path_to_db is not None and conn is not None:
            raise ValueError("Both `path_to_db` and `conn` arguments have "
                             "been passed together with non-None values. "
                             "This is not allowed.")
        self._path_to_db = path_to_db or get_DB_location()

<<<<<<< HEAD

        self._debug = False
        self.subscribers: Dict[str, _Subscriber] = {}
        if run_id:
            self.run_id = run_id
            self._completed = completed(self.conn, self.run_id)
            self._started = self.number_of_results > 0
            self._description = self._get_run_description_from_db()
        else:
=======
        self.conn = conn or connect(self.path_to_db)

        self._run_id = run_id
        self._debug = False
        self.subscribers: Dict[str, _Subscriber] = {}

        if run_id is not None:
            if not run_exists(self.conn, run_id):
                raise ValueError(f"Run with run_id {run_id} does not exist in "
                                 f"the database")
            self._completed = completed(self.conn, self.run_id)
>>>>>>> 94f271b6

        else:
            # Actually perform all the side effects needed for the creation
            # of a new dataset
            if exp_id is None:
                if len(get_experiments(self.conn)) > 0:
                    exp_id = get_last_experiment(self.conn)
                else:
                    raise ValueError("No experiments found."
                                     "You can start a new one with:"
                                     " new_experiment(name, sample_name)")
            name = name or "dataset"
            _, run_id, __ = create_run(self.conn, exp_id, name,
                                       generate_guid(),
                                       specs, values, metadata)
<<<<<<< HEAD

            # this is the (Locally) UID (an ever increasing count in the db)
            self.run_id = run_id
=======
            # this is really the UUID (an ever increasing count in the db)
            self._run_id = run_id
>>>>>>> 94f271b6
            self._completed = False
            self._started = False
            specs = specs or []
            self._description = RunDescriber(InterDependencies(*specs))

    @property
    def run_id(self):
        return self._run_id

    @property
    def path_to_db(self):
        return self._path_to_db

    @property
    def name(self):
        return select_one_where(self.conn, "runs",
                                "name", "run_id", self.run_id)

    @property
    def table_name(self):
        return select_one_where(self.conn, "runs",
                                "result_table_name", "run_id", self.run_id)

    @property
    def guid(self):
        return get_guid_from_run_id(self.conn, self.run_id)

    @property
    def snapshot(self) -> Optional[dict]:
        """Snapshot of the run as dictionary (or None)"""
        snapshot_json = self.snapshot_raw
        if snapshot_json is not None:
            return json.loads(snapshot_json)
        else:
            return None

    @property
    def snapshot_raw(self) -> Optional[str]:
        """Snapshot of the run as a JSON-formatted string (or None)"""
        if is_column_in_table(self.conn, "runs", "snapshot"):
            return select_one_where(self.conn, "runs", "snapshot",
                                    "run_id", self.run_id)
        else:
            return None

    @property
    def number_of_results(self):
        sql = f'SELECT COUNT(*) FROM "{self.table_name}"'
        cursor = atomic_transaction(self.conn, sql)
        return one(cursor, 'COUNT(*)')

    @property
    def counter(self):
        return select_one_where(self.conn, "runs",
                                "result_counter", "run_id", self.run_id)

    @property
    def parameters(self) -> str:
        return select_one_where(self.conn, "runs",
                                "parameters", "run_id", self.run_id)

    @property
    def paramspecs(self) -> Dict[str, ParamSpec]:
        params = self.get_parameters()
        param_names = [p.name for p in params]
        return dict(zip(param_names, params))

    @property
    def exp_id(self) -> int:
        return select_one_where(self.conn, "runs",
                                "exp_id", "run_id", self.run_id)

    @property
    def exp_name(self) -> str:
        return get_experiment_name_from_experiment_id(self.conn, self.exp_id)

    @property
    def sample_name(self) -> str:
        return get_sample_name_from_experiment_id(self.conn, self.exp_id)

    @property
    def run_timestamp_raw(self) -> float:
        """
        Returns run timestamp as number of seconds since the Epoch

        The run timestamp is the moment when the measurement for this run
        started.
        """
        return get_run_timestamp_from_run_id(self.conn, self.run_id)

    @property
    def description(self) -> RunDescriber:
        return self._description

    def run_timestamp(self, fmt: str="%Y-%m-%d %H:%M:%S") -> str:
        """
        Returns run timestamp in a human-readable format

        The run timestamp is the moment when the measurement for this run
        started.

        Consult with `time.strftime` for information about the format.
        """
        return time.strftime(fmt, time.localtime(self.run_timestamp_raw))

    @property
    def completed_timestamp_raw(self) -> Union[float, None]:
        """
        Returns timestamp when measurement run was completed
        as number of seconds since the Epoch

        If the run (or the dataset) is not completed, then returns None.
        """
        return get_completed_timestamp_from_run_id(self.conn, self.run_id)

    def completed_timestamp(self,
                            fmt: str="%Y-%m-%d %H:%M:%S") -> Union[str, None]:
        """
        Returns timestamp when measurement run was completed
        in a human-readable format

        If the run (or the dataset) is not completed, then returns None.

        Consult with `time.strftime` for information about the format.
        """
        completed_timestamp_raw = self.completed_timestamp_raw

        if completed_timestamp_raw:
            completed_timestamp = time.strftime(
                fmt, time.localtime(completed_timestamp_raw))
        else:
            completed_timestamp = None

        return completed_timestamp

    def _get_run_description_from_db(self) -> RunDescriber:
        """
        Look up the run_description from the database
        """
        desc_str = select_one_where(self.conn, "runs", "run_description",
                                    "run_id", self.run_id)
        return RunDescriber.from_json(desc_str)

    def _perform_start_actions(self) -> None:
        """
        Perform the actions that must take place once the run has been started
        """
        # So far it is only one action: write down the run_description
        update_run_description(self.conn, self.run_id,
                               self.description.to_json())

    def toggle_debug(self):
        """
        Toggle debug mode, if debug mode is on all the queries made are
        echoed back.
        """
        self._debug = not self._debug
        self.conn.close()
        self.conn = connect(self.path_to_db, self._debug)

    def add_parameter(self, spec: ParamSpec):
        """
        Add a parameter to the DataSet. To ensure sanity, parameters must be
        added to the DataSet in a sequence matching their internal
        dependencies, i.e. first independent parameters, next other
        independent parameters inferred from the first ones, and finally
        the dependent parameters
        """
        if self.parameters:
            old_params = self.parameters.split(',')
        else:
            old_params = []

        if spec.name in old_params:
            raise ValueError(f'Duplicate parameter name: {spec.name}')

        inf_from = spec.inferred_from.split(', ')
        if inf_from == ['']:
            inf_from = []
        for ifrm in inf_from:
            if ifrm not in old_params:
                raise ValueError('Can not infer parameter '
                                 f'{spec.name} from {ifrm}, '
                                 'no such parameter in this DataSet')

        dep_on = spec.depends_on.split(', ')
        if dep_on == ['']:
            dep_on = []
        for dp in dep_on:
            if dp not in old_params:
                raise ValueError('Can not have parameter '
                                 f'{spec.name} depend on {dp}, '
                                 'no such parameter in this DataSet')

        add_parameter(self.conn, self.table_name, spec)

        desc = self.description
        desc.interdeps = InterDependencies(*desc.interdeps.paramspecs, spec)
        self._description = desc

    def get_parameters(self) -> SPECS:
        return get_parameters(self.conn, self.run_id)

    @deprecate(reason=None, alternative="DataSet.add_parameter")  # type: ignore
    def add_parameters(self, specs: SPECS) -> None:
        add_parameter(self.conn, self.table_name, *specs)

    def add_metadata(self, tag: str, metadata: Any):
        """
        Adds metadata to the DataSet. The metadata is stored under the
        provided tag.

        Args:
            tag: represents the key in the metadata dictionary
            metadata: actual metadata
        """
        add_meta_data(self.conn, self.run_id, {tag: metadata})
        # `add_meta_data` does not commit, hence we commit here:
        self.conn.commit()

    @property
    def started(self) -> bool:
        return self._started

    @property
    def completed(self) -> bool:
        return self._completed

    @completed.setter
    def completed(self, value):
        self._completed = value
        if value:
            mark_run_complete(self.conn, self.run_id)

    def mark_complete(self) -> None:
        """
        Mark dataset as complete and thus read only and notify the subscribers
        """
        self.completed = True
        for sub in self.subscribers.values():
            sub.done_callback()

    def add_result(self, results: Dict[str, VALUE]) -> int:
        """
        Add a logically single result to existing parameters

        Args:
            results: dictionary with name of a parameter as the key and the
                value to associate as the value.

        Returns:
            index in the DataSet that the result was stored at

        If a parameter exist in the dataset and it's not in the results
        dictionary, "Null" values are inserted.

        It is an error to provide a value for a key or keyword that is not
        the name of a parameter in this DataSet.

        It is an error to add results to a completed DataSet.
        """
<<<<<<< HEAD

        if not self.started:
            self._perform_start_actions()
            self._started = True

        # TODO: Make this check less fugly
=======
>>>>>>> 94f271b6
        for param in results.keys():
            if self.paramspecs[param].depends_on != '':
                deps = self.paramspecs[param].depends_on.split(', ')
                for dep in deps:
                    if dep not in results.keys():
                        raise ValueError(f'Can not add result for {param}, '
                                         f'since this depends on {dep}, '
                                         'which is not being added.')

        if self.completed:
            raise CompletedError

        index = insert_values(self.conn, self.table_name,
                              list(results.keys()),
                              list(results.values())
                              )
        return index

    def add_results(self, results: List[Dict[str, VALUE]]) -> int:
        """
        Adds a sequence of results to the DataSet.

        Args:
            results: list of name-value dictionaries where each dictionary
                provides the values for the parameters in that result. If some
                parameters are missing the corresponding values are assumed
                to be None

        Returns:
            the index in the DataSet that the **first** result was stored at

        It is an error to provide a value for a key or keyword that is not
        the name of a parameter in this DataSet.

        It is an error to add results to a completed DataSet.
        """

        if not self.started:
            self._perform_start_actions()
            self._started = True

        expected_keys = frozenset.union(*[frozenset(d) for d in results])
        values = [[d.get(k, None) for k in expected_keys] for d in results]

        len_before_add = length(self.conn, self.table_name)

        insert_many_values(self.conn, self.table_name, list(expected_keys),
                           values)
        return len_before_add

    def modify_result(self, index: int, results: Dict[str, VALUES]) -> None:
        """
        Modify a logically single result of existing parameters

        Args:
            index: zero-based index of the result to be modified.
            results: dictionary of updates with name of a parameter as the
               key and the value to associate as the value.

        It is an error to modify a result at an index less than zero or
        beyond the end of the DataSet.

        It is an error to provide a value for a key or keyword that is not
        the name of a parameter in this DataSet.

        It is an error to modify a result in a completed DataSet.
        """
        if self.completed:
            raise CompletedError

        for param in results.keys():
            if param not in self.paramspecs.keys():
                raise ValueError(f'No such parameter: {param}.')

        with atomic(self.conn) as self.conn:
            modify_values(self.conn, self.table_name, index,
                          list(results.keys()),
                          list(results.values())
                          )

    def modify_results(self, start_index: int,
                       updates: List[Dict[str, VALUES]]):
        """
        Modify a sequence of results in the DataSet.

        Args:
            index: zero-based index of the result to be modified.
            results: sequence of dictionares of updates with name of a
                parameter as the key and the value to associate as the value.


        It is an error to modify a result at an index less than zero or
        beyond the end of the DataSet.

        It is an error to provide a value for a key or keyword that is not
        the name of a parameter in this DataSet.

        It is an error to modify a result in a completed DataSet.
        """
        if self.completed:
            raise CompletedError

        keys = [list(val.keys()) for val in updates]
        flattened_keys = [item for sublist in keys for item in sublist]

        mod_params = set(flattened_keys)
        old_params = set(self.paramspecs.keys())
        if not mod_params.issubset(old_params):
            raise ValueError('Can not modify values for parameter(s) '
                             f'{mod_params.difference(old_params)}, '
                             'no such parameter(s) in the dataset.')

        values = [list(val.values()) for val in updates]
        flattened_values = [item for sublist in values for item in sublist]

        with atomic(self.conn) as self.conn:
            modify_many_values(self.conn,
                               self.table_name,
                               start_index,
                               flattened_keys,
                               flattened_values)

    def add_parameter_values(self, spec: ParamSpec, values: VALUES):
        """
        Add a parameter to the DataSet and associates result values with the
        new parameter.

        If the DataSet is not empty, then the count of provided values must
        equal the current count of results in the DataSet, or an error will
        be raised.

        It is an error to add parameters to a completed DataSet.
        """
        # first check that the len of values (if dataset is not empty)
        # is the right size i.e. the same as the dataset
        if len(self) > 0:
            if len(values) != len(self):
                raise ValueError("Need to have {} values but got {}.".format(
                    len(self),
                    len(values)
                ))

        with atomic(self.conn) as self.conn:
            add_parameter(self.conn, self.table_name, spec)
            # now add values!
            results = [{spec.name: value} for value in values]
            self.add_results(results)

    def get_data(self,
                 *params: Union[str, ParamSpec, _BaseParameter],
                 start: Optional[int] = None,
                 end: Optional[int] = None) -> List[List[Any]]:
        """
        Returns the values stored in the DataSet for the specified parameters.
        The values are returned as a list of lists, SQL rows by SQL columns,
        e.g. datapoints by parameters. The data type of each element is based
        on the datatype provided when the DataSet was created. The parameter
        list may contain a mix of string parameter names, QCoDeS Parameter
        objects, and ParamSpec objects (as long as they have a `name` field).

        If provided, the start and end arguments select a range of results
        by result count (index). If the range is empty - that is, if the end is
        less than or equal to the start, or if start is after the current end
        of the DataSet – then a list of empty arrays is returned.

        For a more type independent and easier to work with view of the data
        you may want to consider using
        :py:meth:`qcodes.dataset.data_export.get_data_by_id`

        Args:
            *params: string parameter names, QCoDeS Parameter objects, and
                ParamSpec objects
            start: start value of selection range (by result count); ignored
                if None
            end: end value of selection range (by results count); ignored if
                None

        Returns:
            list of lists SQL rows of data by SQL columns. Each SQL row is a
            datapoint and each SQL column is a parameter. Each element will
            be of the datatypes stored in the database (numeric, array or
            string)
        """
        valid_param_names = []
        for maybeParam in params:
            if isinstance(maybeParam, str):
                valid_param_names.append(maybeParam)
                continue
            else:
                try:
                    maybeParam = maybeParam.name
                except Exception as e:
                    raise ValueError(
                        "This parameter does not have  a name") from e
            valid_param_names.append(maybeParam)
        data = get_data(self.conn, self.table_name, valid_param_names,
                        start, end)
        return data

    def get_values(self, param_name: str) -> List[List[Any]]:
        """
        Get the values (i.e. not NULLs) of the specified parameter
        """
        if param_name not in self.parameters:
            raise ValueError('Unknown parameter, not in this DataSet')

        values = get_values(self.conn, self.table_name, param_name)

        return values

    def get_setpoints(self, param_name: str) -> Dict[str, List[List[Any]]]:
        """
        Get the setpoints for the specified parameter

        Args:
            param_name: The name of the parameter for which to get the
                setpoints
        """

        if param_name not in self.parameters:
            raise ValueError('Unknown parameter, not in this DataSet')

        if self.paramspecs[param_name].depends_on == '':
            raise ValueError(f'Parameter {param_name} has no setpoints.')

        setpoints = get_setpoints(self.conn, self.table_name, param_name)

        return setpoints

    def subscribe(self,
                  callback: Callable[[Any, int, Optional[Any]], None],
                  min_wait: int = 0,
                  min_count: int = 1,
                  state: Optional[Any] = None,
                  callback_kwargs: Optional[Dict[str, Any]] = None
                  ) -> str:
        subscriber_id = uuid.uuid4().hex
        subscriber = _Subscriber(self, subscriber_id, callback, state,
                                 min_wait, min_count, callback_kwargs)
        self.subscribers[subscriber_id] = subscriber
        subscriber.start()
        return subscriber_id

    def unsubscribe(self, uuid: str) -> None:
        """
        Remove subscriber with the provided uuid
        """
        with atomic(self.conn) as self.conn:
            self._remove_trigger(uuid)
            sub = self.subscribers[uuid]
            sub.schedule_stop()
            sub.join()
            del self.subscribers[uuid]

    def _remove_trigger(self, name):
        transaction(self.conn, f"DROP TRIGGER IF EXISTS {name};")

    def unsubscribe_all(self):
        """
        Remove all subscribers
        """
        sql = "select * from sqlite_master where type = 'trigger';"
        triggers = atomic_transaction(self.conn, sql).fetchall()
        with atomic(self.conn) as self.conn:
            for trigger in triggers:
                self._remove_trigger(trigger['name'])
            for sub in self.subscribers.values():
                sub.schedule_stop()
                sub.join()
            self.subscribers.clear()

    def get_metadata(self, tag):
        return get_metadata(self.conn, tag, self.table_name)

    def __len__(self) -> int:
        return length(self.conn, self.table_name)

    def __repr__(self) -> str:
        out = []
        heading = f"{self.name} #{self.run_id}@{self.path_to_db}"
        out.append(heading)
        out.append("-" * len(heading))
        ps = self.get_parameters()
        if len(ps) > 0:
            for p in ps:
                out.append(f"{p.name} - {p.type}")

        return "\n".join(out)


# public api
def load_by_id(run_id: int) -> DataSet:
    """
    Load dataset by run id

    Lookup is performed in the database file that is specified in the config.

    Args:
        run_id: run id of the dataset

    Returns:
        dataset with the given run id
    """
    if run_id is None:
        raise ValueError('run_id has to be a positive integer, not None.')

    d = DataSet(path_to_db=get_DB_location(), run_id=run_id)
    return d


def load_by_counter(counter: int, exp_id: int) -> DataSet:
    """
    Load a dataset given its counter in a given experiment

    Lookup is performed in the database file that is specified in the config.

    Args:
        counter: counter of the dataset within the given experiment
        exp_id: id of the experiment where to look for the dataset

    Returns:
        dataset of the given counter in the given experiment
    """
    conn = connect(get_DB_location())
    sql = """
    SELECT run_id
    FROM
      runs
    WHERE
      result_counter= ? AND
      exp_id = ?
    """
    c = transaction(conn, sql, counter, exp_id)
    run_id = one(c, 'run_id')
    conn.close()

    d = DataSet(get_DB_location(), run_id=run_id)
    return d


def new_data_set(name, exp_id: Optional[int] = None,
                 specs: SPECS = None, values=None,
                 metadata=None, conn=None) -> DataSet:
    """
    Create a new dataset in the currently active/selected database.

    If exp_id is not specified, the last experiment will be loaded by default.

    Args:
        name: the name of the new dataset
        exp_id: the id of the experiments this dataset belongs to, defaults
            to the last experiment
        specs: list of parameters to create this dataset with
        values: the values to associate with the parameters
        metadata: the metadata to associate with the dataset

    Return:
        the newly created dataset
    """
    # note that passing `conn` is a secret feature that is unfortunately used
    # in `Runner` to pass a connection from an existing `Experiment`.
    d = DataSet(path_to_db=None, run_id=None, conn=conn,
                name=name, specs=specs, values=values,
                metadata=metadata, exp_id=exp_id)

    return d<|MERGE_RESOLUTION|>--- conflicted
+++ resolved
@@ -29,18 +29,14 @@
                                         get_guid_from_run_id,
                                         get_run_timestamp_from_run_id,
                                         get_completed_timestamp_from_run_id,
-<<<<<<< HEAD
-                                        update_run_description)
-from qcodes.dataset.database import get_DB_location
-from qcodes.dataset.guids import generate_guid
+                                        update_run_description,
+                                        run_exists)
+
 from qcodes.dataset.descriptions import RunDescriber
 from qcodes.dataset.dependencies import InterDependencies
-=======
-                                        run_exists)
 from qcodes.dataset.database import get_DB_location
 from qcodes.dataset.guids import generate_guid
 from qcodes.utils.deprecate import deprecate
->>>>>>> 94f271b6
 
 # TODO: as of now every time a result is inserted with add_result the db is
 # saved same for add_results. IS THIS THE BEHAVIOUR WE WANT?
@@ -220,17 +216,6 @@
                              "This is not allowed.")
         self._path_to_db = path_to_db or get_DB_location()
 
-<<<<<<< HEAD
-
-        self._debug = False
-        self.subscribers: Dict[str, _Subscriber] = {}
-        if run_id:
-            self.run_id = run_id
-            self._completed = completed(self.conn, self.run_id)
-            self._started = self.number_of_results > 0
-            self._description = self._get_run_description_from_db()
-        else:
-=======
         self.conn = conn or connect(self.path_to_db)
 
         self._run_id = run_id
@@ -242,7 +227,6 @@
                 raise ValueError(f"Run with run_id {run_id} does not exist in "
                                  f"the database")
             self._completed = completed(self.conn, self.run_id)
->>>>>>> 94f271b6
 
         else:
             # Actually perform all the side effects needed for the creation
@@ -258,14 +242,8 @@
             _, run_id, __ = create_run(self.conn, exp_id, name,
                                        generate_guid(),
                                        specs, values, metadata)
-<<<<<<< HEAD
-
-            # this is the (Locally) UID (an ever increasing count in the db)
-            self.run_id = run_id
-=======
             # this is really the UUID (an ever increasing count in the db)
             self._run_id = run_id
->>>>>>> 94f271b6
             self._completed = False
             self._started = False
             specs = specs or []
@@ -527,15 +505,12 @@
 
         It is an error to add results to a completed DataSet.
         """
-<<<<<<< HEAD
 
         if not self.started:
             self._perform_start_actions()
             self._started = True
 
         # TODO: Make this check less fugly
-=======
->>>>>>> 94f271b6
         for param in results.keys():
             if self.paramspecs[param].depends_on != '':
                 deps = self.paramspecs[param].depends_on.split(', ')
