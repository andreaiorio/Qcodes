--- conflicted
+++ resolved
@@ -182,23 +182,21 @@
             self.setpoint_names = setpoint_names
             self.setpoint_labels = setpoint_labels
 
-<<<<<<< HEAD
-=======
-        if docstring is not None:
-            self.__doc__ = docstring + os.linesep + self.__doc__
-
         # record of latest value and when it was set or measured
         # what exactly this means is different for different subclasses
         # but they all use the same attributes so snapshot is consistent.
-        self._last_value = None
-        self._last_ts = None
->>>>>>> 83d23bdf
+        self._latest_value = None
+        self._latest_ts = None
+
+        if docstring is not None:
+            self.__doc__ = docstring + os.linesep + self.__doc__
+
         self.get_latest = GetLatest(self)
 
     def _latest(self):
         return {
-            'value': getattr(self, '_latest_value', None),
-            'ts': getattr(self, '_latest_ts', None)
+            'value': self._latest_value,
+            'ts': self._latest_ts
         }
 
     # get_attrs ignores leading underscores, unless they're in this list
