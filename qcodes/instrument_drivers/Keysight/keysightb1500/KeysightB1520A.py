--- conflicted
+++ resolved
@@ -1,11 +1,6 @@
 import re
 import textwrap
-<<<<<<< HEAD
-import numpy as np
-from typing import Optional, TYPE_CHECKING, Tuple, Union, Any, Dict, cast, List
-=======
 from typing import Optional, TYPE_CHECKING, Tuple, Union, Dict
->>>>>>> 56e081ae
 
 from qcodes.instrument.parameter import MultiParameter
 from qcodes.instrument.group_parameter import GroupParameter, Group
@@ -13,11 +8,7 @@
 import qcodes.utils.validators as vals
 
 from .KeysightB1500_module import B1500Module, parse_dcorr_query_response, \
-<<<<<<< HEAD
-    format_dcorr_response, _DCORRResponse, _FMTResponse, parse_fmt_1_0_response
-=======
     format_dcorr_response, _DCORRResponse, parse_dcv_measurement_response
->>>>>>> 56e081ae
 from .message_builder import MessageBuilder
 from . import constants
 from .constants import ModuleKind, ChNr, MM
